import json
import tempfile
from pathlib import Path

import pandas as pd

from spark_log_parser.parsing_models.exceptions import LogSubmissionException


class EventLogBuilder:
    def __init__(
        self,
        event_log_paths: list[Path] | list[str],
        work_dir: Path | str,
    ):
        self.event_log_paths = self._validate_event_log_paths(event_log_paths)
        self.work_dir = self._validate_work_dir(work_dir)

    def _validate_event_log_paths(self, event_log_paths: list[Path] | list[str]) -> list[Path]:
        return [Path(x) for x in event_log_paths]

    def _validate_work_dir(self, work_dir: Path | str) -> Path:
        work_dir_path = work_dir if isinstance(work_dir, Path) else Path(work_dir)
        if not work_dir_path.is_dir():
            raise ValueError("Path is not a directory")

        return work_dir_path

    def build(self) -> tuple[Path, bool]:

        if not self.event_log_paths:
            raise LogSubmissionException(
                error_message="No Spark eventlogs were found in submission"
            )

        self.event_log, self.parsed = self._get_event_log(self.event_log_paths)

        return self.event_log, self.parsed

    def _get_event_log(self, paths: list[Path]) -> tuple[Path, bool]:

        log_files = []
        rollover_dat = []
        parsed = False
        for path in paths:
            try:  # Test if it is a raw log
                with open(path) as fobj:
                    line = json.loads(fobj.readline())
                    if "Event" in line:
                        log_files.append(path)
                        if line["Event"] == "DBCEventLoggingListenerMetadata":
                            rollover_dat.append(
                                (line["Rollover Number"], line["SparkContext Id"], path)
                            )
                    else:
                        raise ValueError

            except ValueError:
                try:  # Test if it is a parsed log
                    with open(path) as fobj:
                        data = json.load(fobj)
                        if "jobData" in data:
                            log_files.append(path)
                            parsed = True
                except ValueError:
                    continue

        if len(log_files) > 1 and parsed:
            raise ValueError("A parsed log file was submitted with other log files")

        if rollover_dat:
            if len(log_files) > len(rollover_dat):
<<<<<<< HEAD
                raise LogSubmissionException(
                    error_message="Multiple logs were discovered but not all had rollover properties"
=======
                raise ValueError(
                    "Rollover logs were detected, but not all files had rollover properties"
>>>>>>> bb82e493
                )

            return self._concat(rollover_dat), False

        if len(log_files) > 1:
<<<<<<< HEAD
            raise LogSubmissionException(
                error_message="Multiple logs were discovered but not all had rollover properties"
            )
=======
            raise ValueError("Multiple files detected without log rollover properties")
>>>>>>> bb82e493

        return log_files[0], parsed

    def _concat(self, rollover_dat: list[tuple[str, str, str]]) -> Path:
        rollover_df = (
            pd.DataFrame(rollover_dat, columns=["rollover_index", "context_id", "path"])
            .sort_values("rollover_index")
            .reset_index()
        )

        if not len(rollover_df.context_id.unique()) == 1:
            raise LogSubmissionException(
                error_message="Not all rollover log files have the same Spark context ID"
            )

        diffs = rollover_df.rollover_index.diff()

        if any(diffs > 1) or rollover_df.rollover_index[0] > 0:
            raise LogSubmissionException(error_message="One or more rollover logs is missing")

        if any(diffs < 1):
            raise LogSubmissionException(error_message="Duplicate rollover log file detected")

        event_log = Path(tempfile.mkstemp(suffix="-concatenated.json", dir=str(self.work_dir))[1])
        with open(event_log, "w") as fobj:
            for path in rollover_df.path:
                with open(path) as part_fobj:
                    for line in part_fobj:
                        fobj.write(line)

        return event_log<|MERGE_RESOLUTION|>--- conflicted
+++ resolved
@@ -70,25 +70,16 @@
 
         if rollover_dat:
             if len(log_files) > len(rollover_dat):
-<<<<<<< HEAD
                 raise LogSubmissionException(
-                    error_message="Multiple logs were discovered but not all had rollover properties"
-=======
-                raise ValueError(
-                    "Rollover logs were detected, but not all files had rollover properties"
->>>>>>> bb82e493
-                )
+                    error_message="Rollover logs were detected, but not all files had rollover properties")
 
             return self._concat(rollover_dat), False
 
         if len(log_files) > 1:
-<<<<<<< HEAD
             raise LogSubmissionException(
-                error_message="Multiple logs were discovered but not all had rollover properties"
+                error_message="Multiple files detected without log rollover properties"
             )
-=======
-            raise ValueError("Multiple files detected without log rollover properties")
->>>>>>> bb82e493
+
 
         return log_files[0], parsed
 
