import collections
import os

import numpy

from .dag_model import DagModel
from .exceptions import UrgentEventValidationException
from .executor_model import ExecutorModel
from .job_model import JobModel
from .stage_model import StageModel
from .task_model import TaskModel


def get_json(line):
    # Need to first strip the trailing newline, and then escape newlines (which can appear
    # in the middle of some of the JSON) so that JSON library doesn't barf.
    return line


class ApplicationModel:
    """
    Model for a spark application. A spark application consists of one or more jobs, which consists of one or more
    stages, which consists of one or more tasks.

    Spark application parameters can be parsed from an event log.

    Using parts of the trace analyzer from Kay Ousterhout: https://github.com/kayousterhout/trace-analysis
    """

    def __init__(self, log_lines, stdoutpath=None, debug=False):  # noqa: C901
        # set default parameters
        self.dag = DagModel()
        self.jobs: dict[JobModel] = collections.defaultdict(JobModel)
        self.stages: dict[StageModel] = collections.defaultdict(StageModel)
        self.tasks: list[TaskModel] = []
        self.sql = collections.defaultdict(dict)
        self.accum_metrics = collections.defaultdict(dict)
        self.executors: dict[ExecutorModel] = collections.defaultdict(ExecutorModel)
        self.jobs_for_stage = collections.defaultdict(list)
        self.num_executors = 0
        self.max_executors = 0
        self.executorRemovedEarly = False
        self.parallelism = None
        self.memory_per_executor = None
        self.cores_per_executor = None
        self.num_instances = None
        self.start_time = None
        self.finish_time = None
        self.platformIdentified = False
        self.platform = None
        self.spark_metadata = {}
        self.stdoutpath = stdoutpath

        self.shuffle_partitions = 200

        self.cloud_platform = None
        self.cloud_provider = None
        self.cluster_id = None
        self.spark_version = None
        self.emr_version_tag = None

        hosts = set()

<<<<<<< HEAD
        for line in log_lines:
            json_data = get_json(line)
            event_type = json_data["Event"]
            if event_type == "SparkListenerLogStart":
                # spark_version_dict = {"spark_version": json_data["Spark Version"]}
                self.spark_version = json_data["Spark Version"]
                self.spark_metadata = {**self.spark_metadata}

            elif event_type == "DBCEventLoggingListenerMetadata":
                print("Rollover log detected...")
                continue

            elif event_type == "SparkListenerJobStart":
                job_id = json_data["Job ID"]
                self.jobs[job_id].submission_time = json_data["Submission Time"] / 1000
                # Avoid using "Stage Infos" here, which was added in 1.2.0.
                stage_ids = json_data["Stage IDs"]

                # print("Stage ids: %s" % stage_ids)
                for stage_id in stage_ids:
                    self.jobs_for_stage[stage_id].append(job_id)

            elif event_type == "SparkListenerJobEnd":
                job_id = json_data["Job ID"]
                self.jobs[job_id].completion_time = json_data["Completion Time"] / 1000
                self.jobs[job_id].result = json_data["Job Result"]["Result"]

            elif event_type == "SparkListenerTaskEnd":
                if "Task Metrics" in json_data:
                    task = TaskModel(json_data, True)
                    self.tasks.append(task)

            elif event_type == "SparkListenerStageSubmitted":
                stage_info = json_data["Stage Info"]

                if "Submission Time" not in stage_info:
                    # PROD-426 Submission Time key may be missing from stages that
                    # don't get submitted. There is usually a StageCompleted event
                    # shortly after. This may happen when stages fail
                    continue

                stage_id = stage_info["Stage ID"]
                attempt_id = stage_info["Stage Attempt ID"]
                stage = self.stages[stage_id]
                # Note - see StageModel.attempt_id for a description of why this logic is here.
                if stage.attempt_id is None or attempt_id >= stage.attempt_id:
                    stage.id = stage_id
                    stage.attempt_id = attempt_id
                    stage.stage_info = stage_info
                    stage.stage_name = stage_info["Stage Name"]
                    stage.submission_time = stage_info["Submission Time"] / 1000
                    stage.num_tasks = stage_info["Number of Tasks"]

            elif event_type == "SparkListenerStageCompleted":
                # stages may not be executed exclusively from one job
                stage_info = json_data["Stage Info"]
                stage_id = stage_info["Stage ID"]
                stage_completion_time = stage_info["Completion Time"] / 1000

                stage = self.stages[stage_id]
                attempt_id = stage_info["Stage Attempt ID"]
                # Note - see StageModel.attempt_id for a description of why this logic is here.
                if stage.attempt_id is None or attempt_id >= stage.attempt_id:
                    stage.completion_time = stage_completion_time
                    self.maybe_set_new_finish_time(stage_completion_time)

            elif event_type == "SparkListenerEnvironmentUpdate":

                spark_properties = json_data["Spark Properties"]
                event_keys = spark_properties.keys()

                # This if is specifically for databricks logs
                if spark_version := spark_properties.get(
                    "spark.databricks.clusterUsageTags.sparkVersion"
=======
        for line in f:
            if is_json:
                json_data = get_json(line)
                event_type = json_data["Event"]
                if event_type == "SparkListenerLogStart":
                    # spark_version_dict = {"spark_version": json_data["Spark Version"]}
                    self.spark_version = json_data["Spark Version"]
                    self.spark_metadata = {**self.spark_metadata}

                elif event_type == "SparkListenerJobStart":

                    job_id = json_data["Job ID"]
                    self.jobs[job_id].submission_time = json_data["Submission Time"] / 1000
                    # Avoid using "Stage Infos" here, which was added in 1.2.0.
                    stage_ids = json_data["Stage IDs"]

                    # print("Stage ids: %s" % stage_ids)
                    for stage_id in stage_ids:
                        self.jobs_for_stage[stage_id].append(job_id)

                elif event_type == "SparkListenerJobEnd":
                    job_id = json_data["Job ID"]
                    self.jobs[job_id].completion_time = json_data["Completion Time"] / 1000
                    self.jobs[job_id].result = json_data["Job Result"]["Result"]

                elif event_type == "SparkListenerTaskEnd":
                    if "Task Metrics" in json_data:
                        task = TaskModel(json_data, True)
                        self.tasks.append(task)

                elif event_type == "SparkListenerStageSubmitted":
                    stage_info = json_data["Stage Info"]

                    if "Submission Time" not in stage_info:
                        # PROD-426 Submission Time key may be missing from stages that
                        # don't get submitted. There is usually a StageCompleted event
                        # shortly after. This may happen when stages fail
                        continue

                    stage_id = stage_info["Stage ID"]
                    attempt_id = stage_info["Stage Attempt ID"]
                    stage = self.stages[stage_id]
                    # Note - see StageModel.attempt_id for a description of why this logic is here.
                    if stage.attempt_id is None or attempt_id >= stage.attempt_id:
                        stage.id = stage_id
                        stage.attempt_id = attempt_id
                        stage.stage_info = stage_info
                        stage.stage_name = stage_info["Stage Name"]
                        stage.submission_time = stage_info["Submission Time"] / 1000
                        stage.num_tasks = stage_info["Number of Tasks"]

                elif event_type == "SparkListenerStageCompleted":
                    # stages may not be executed exclusively from one job
                    stage_info = json_data["Stage Info"]
                    stage_id = stage_info["Stage ID"]
                    stage_completion_time = stage_info["Completion Time"] / 1000

                    stage = self.stages[stage_id]
                    attempt_id = stage_info["Stage Attempt ID"]
                    # Note - see StageModel.attempt_id for a description of why this logic is here.
                    if stage.attempt_id is None or attempt_id >= stage.attempt_id:
                        stage.completion_time = stage_completion_time
                        self.maybe_set_new_finish_time(stage_completion_time)

                elif event_type == "SparkListenerEnvironmentUpdate":

                    spark_properties = json_data["Spark Properties"]

                    # This if is specifically for databricks logs
                    if spark_version := spark_properties.get(
                        "spark.databricks.clusterUsageTags.sparkVersion"
                    ):
                        self.cloud_platform = "databricks"
                        self.spark_version = spark_version
                        self.cluster_id = spark_properties[
                            "spark.databricks.clusterUsageTags.clusterId"
                        ]
                        self.cloud_provider = spark_properties[
                            "spark.databricks.clusterUsageTags.cloudProvider"
                        ].lower()
                    elif cluster_id := json_data.get("System Properties", {}).get("EMR_CLUSTER_ID"):
                        self.cloud_platform = "emr"
                        self.cloud_provider = "aws"
                        self.cluster_id = cluster_id
                        self.emr_version_tag = json_data["System Properties"]["EMR_RELEASE_LABEL"]

                    self.spark_metadata = {**self.spark_metadata, **spark_properties}

                elif event_type == "SparkListenerExecutorAdded":
                    executor_id = json_data["Executor ID"]
                    executor_info = json_data["Executor Info"]

                    executor = self.executors[executor_id]
                    executor.id = executor_id
                    executor.start_time = json_data["Timestamp"]
                    executor.host = executor_info["Host"]
                    executor.cores = int(executor_info["Total Cores"])

                    hosts.add(executor.host)

                    # TODO - what happens if we receive multiple of these events and they have different
                    #  amounts of cores?
                    self.cores_per_executor = executor.cores
                    self.num_executors += 1
                    self.max_executors = max(self.num_executors, self.max_executors)

                # So far logs I've looked at only explicitly remove Executors when there is a problem like
                # lost worker. Use this to flag premature executor removal
                elif event_type == "SparkListenerExecutorRemoved":
                    self.executorRemovedEarly = True
                    self.num_executors = self.num_executors - 1

                    executor = self.executors[json_data["Executor ID"]]
                    executor.end_time = json_data["Timestamp"]
                    executor.removed_reason = json_data["Removed Reason"]

                elif event_type == "SparkListenerApplicationStart":
                    self.start_time = json_data["Timestamp"] / 1000
                    self.app_name = json_data["App Name"]

                elif event_type == "SparkListenerApplicationEnd":
                    self.maybe_set_new_finish_time(json_data["Timestamp"] / 1000)

                elif (
                    event_type == "org.apache.spark.sql.execution.ui.SparkListenerSQLExecutionStart"
                ):

                    sql_id = json_data["executionId"]
                    self.sql[sql_id]["start_time"] = json_data["time"] / 1000
                    self.sql[sql_id]["description"] = json_data["description"]
                    self.parse_all_accum_metrics(json_data)

                elif event_type == "org.apache.spark.sql.execution.ui.SparkListenerSQLExecutionEnd":
                    sql_id = json_data["executionId"]
                    end_time = json_data["time"] / 1000
                    self.sql[sql_id]["end_time"] = end_time
                    self.maybe_set_new_finish_time(end_time)

                elif (
                    event_type
                    == "org.apache.spark.sql.execution.ui.SparkListenerSQLAdaptiveExecutionUpdate"
                ):
                    self.parse_all_accum_metrics(json_data)

                # populate accumulated metrics with updated values
                elif (
                    event_type
                    == "org.apache.spark.sql.execution.ui.SparkListenerDriverAccumUpdates"
>>>>>>> 8e6c300b
                ):
                    self.cloud_platform = "databricks"
                    self.spark_version = spark_version
                    self.cluster_id = spark_properties[
                        "spark.databricks.clusterUsageTags.clusterId"
                    ]
                    self.cloud_provider = spark_properties[
                        "spark.databricks.clusterUsageTags.cloudProvider"
                    ].lower()
                elif cluster_id := json_data.get("System Properties", {}).get("EMR_CLUSTER_ID"):
                    self.cloud_platform = "emr"
                    self.cloud_provider = "aws"
                    self.cluster_id = cluster_id
                    self.emr_version_tag = json_data["System Properties"]["EMR_RELEASE_LABEL"]

                self.spark_metadata = {**self.spark_metadata, **spark_properties}

                ##################################
                # Note to predictor team:
                # Keeping these for now so nothing breaks, but adding transferring the entire Spark Properties dictionary above
                # so we can see what has been set and don't have to manually grab every property. Should be able to remove the
                # section below once we make minor tweaks to predictor.
                ##################################

                # if 'spark.executor.instances' in event_keys:
                #     self.num_executors = int(spark_properties["spark.executor.instances"])
                if "spark.default.parallelism" in event_keys:
                    self.parallelism = int(spark_properties["spark.default.parallelism"])
                if "spark.executor.memory" in event_keys:
                    self.memory_per_executor = spark_properties["spark.executor.memory"]
                # if 'spark.executor.cores' in event_keys:
                #    self.cores_per_executor = int(spark_properties["spark.executor.cores"])
                if "spark.sql.shuffle.partitions" in event_keys:
                    self.shuffle_partitions = int(
                        spark_properties["spark.sql.shuffle.partitions"]
                    )

            elif event_type == "SparkListenerExecutorAdded":
                executor_id = json_data["Executor ID"]
                executor_info = json_data["Executor Info"]

                executor = self.executors[executor_id]
                executor.id = executor_id
                executor.start_time = json_data["Timestamp"]
                executor.host = executor_info["Host"]
                executor.cores = int(executor_info["Total Cores"])

                hosts.add(executor.host)

                # TODO - what happens if we receive multiple of these events and they have different
                #  amounts of cores?
                self.cores_per_executor = executor.cores
                self.num_executors += 1
                self.max_executors = max(self.num_executors, self.max_executors)

            # So far logs I've looked at only explicitly remove Executors when there is a problem like
            # lost worker. Use this to flag premature executor removal
            elif event_type == "SparkListenerExecutorRemoved":
                self.executorRemovedEarly = True
                self.num_executors = self.num_executors - 1

                executor = self.executors[json_data["Executor ID"]]
                executor.end_time = json_data["Timestamp"]
                executor.removed_reason = json_data["Removed Reason"]

            elif event_type == "SparkListenerEnvironmentUpdate":

                spark_properties = json_data["Spark Properties"]
                event_keys = spark_properties.keys()

                # This if is specifically for databricks logs
                if spark_version := spark_properties.get(
                    "spark.databricks.clusterUsageTags.sparkVersion"
                ):
                    self.cloud_platform = "databricks"
                    self.spark_version = spark_version
                    self.cluster_id = spark_properties[
                        "spark.databricks.clusterUsageTags.clusterId"
                    ]
                    self.cloud_provider = spark_properties[
                        "spark.databricks.clusterUsageTags.cloudProvider"
                    ].lower()
                elif cluster_id := json_data.get("System Properties", {}).get("EMR_CLUSTER_ID"):
                    self.cloud_platform = "emr"
                    self.cloud_provider = "aws"
                    self.cluster_id = cluster_id
                    self.emr_version_tag = json_data["System Properties"]["EMR_RELEASE_LABEL"]

                self.spark_metadata = {**self.spark_metadata, **spark_properties}

            elif event_type == "org.apache.spark.sql.execution.ui.SparkListenerSQLExecutionEnd":
                sql_id = json_data["executionId"]
                end_time = json_data["time"] / 1000
                self.sql[sql_id]["end_time"] = end_time
                self.maybe_set_new_finish_time(end_time)


                # if 'spark.executor.instances' in event_keys:
                #     self.num_executors = int(spark_properties["spark.executor.instances"])
                if "spark.default.parallelism" in event_keys:
                    self.parallelism = int(spark_properties["spark.default.parallelism"])
                if "spark.executor.memory" in event_keys:
                    self.memory_per_executor = spark_properties["spark.executor.memory"]
                # if 'spark.executor.cores' in event_keys:
                #    self.cores_per_executor = int(spark_properties["spark.executor.cores"])
                if "spark.sql.shuffle.partitions" in event_keys:
                    self.shuffle_partitions = int(spark_properties["spark.sql.shuffle.partitions"])

            elif event_type == "SparkListenerExecutorAdded":
                hosts.append(json_data["Executor Info"]["Host"])
                self.cores_per_executor = int(json_data["Executor Info"]["Total Cores"])
                self.num_executors = self.num_executors + 1
                self.max_executors = max(self.num_executors, self.max_executors)
                self.executors[json_data["Executor ID"]] = ExecutorModel(json_data)
                self.executors[json_data["Executor ID"]].removed_reason = ""

            # So far logs I've looked at only explicitly remove Executors when there is a problem like
            # lost worker. Use this to flag premature executor removal
            elif event_type == "SparkListenerExecutorRemoved":
                self.executorRemovedEarly = True
                self.num_executors = self.num_executors - 1
                self.executors[json_data["Executor ID"]].end_time = json_data["Timestamp"]
                self.executors[json_data["Executor ID"]].removed_reason = json_data[
                    "Removed Reason"
                ]

            elif event_type == "SparkListenerApplicationStart":
                self.start_time = json_data["Timestamp"] / 1000
                self.app_name = json_data["App Name"]

            elif event_type == "SparkListenerApplicationEnd":
                self.finish_time = json_data["Timestamp"] / 1000

            elif event_type == "org.apache.spark.sql.execution.ui.SparkListenerSQLExecutionStart":

                sql_id = json_data["executionId"]
                self.sql[sql_id]["start_time"] = json_data["time"] / 1000
                self.sql[sql_id]["description"] = json_data["description"]
                self.parse_all_accum_metrics(json_data)

            elif event_type == "org.apache.spark.sql.execution.ui.SparkListenerSQLExecutionEnd":
                sql_id = json_data["executionId"]
                self.sql[sql_id]["end_time"] = json_data["time"] / 1000
                self.finish_time = json_data["time"] / 1000

            elif (
                event_type
                == "org.apache.spark.sql.execution.ui.SparkListenerSQLAdaptiveExecutionUpdate"
            ):
                self.parse_all_accum_metrics(json_data)

            # populate accumulated metrics with updated values
            elif event_type == "org.apache.spark.sql.execution.ui.SparkListenerDriverAccumUpdates":
                sql_id = json_data["executionId"]
                for metric in json_data["accumUpdates"]:
                    accum_id = metric[0]
                    self.accum_metrics[accum_id]["value"] = metric[1]
                    self.accum_metrics[accum_id]["sql_id"] = sql_id

            elif event_type == "org.apache.spark.sql.execution.ui.SparkListenerEffectiveSQLConf":
                #########################
                # Note to predictor team:
                # This is spark parameters for each sql execution id
                # Need to decide how we want to deal with this.
                # Right now the last one is saved, but need to figure out if we want to deal with each execution id's parameters
                #########################
                self.spark_metadata = {**self.spark_metadata, **json_data["effectiveSQLConf"]}

            # Add DAG components
            # using stage submitted to preserve order stages are submitted
            if event_type in ["SparkListenerJobStart", "SparkListenerStageSubmitted"]:
                self.dag.parse_dag(json_data)

        if not self.cloud_platform:
            # Ideally, we would be able to determine the platform/provider reliably from our Spark logs. However, EMR
            # logs may not necessarily contain an SparkListenerEnvironmentUpdate event, so if we don't encounter one,
            # we will assume this is an EMR job running on AWS
            self.cloud_platform = "emr"
            self.cloud_provider = "aws"

        self.dag.decipher_dag()
        self.dag.add_broadcast_dependencies(self.stdoutpath)

        self.num_instances = len(numpy.unique(hosts))
        self.executors_per_instance = numpy.ceil(self.num_executors / self.num_instances)

        for task in self.tasks:
            stage_id = task.stage_id
            stage = self.stages[stage_id]
            stage.add_task(task)

        for stage_id, stage in self.stages.items():
            if stage.submission_time is None:
                raise UrgentEventValidationException(missing_event=f"Stage {stage_id} Submit")

            job_ids_for_stage = self.jobs_for_stage.get(stage_id)
            if (not job_ids_for_stage) and (not debug):
                # If this stage is not associated with any particular job, that likely means we are missing some data
                raise UrgentEventValidationException(
                    missing_event=f"Job Start for Stage {stage_id}"
                )

            for job_id in job_ids_for_stage:
                self.jobs[job_id].stages[stage_id] = stage

            stage.finalize_tasks()

        for job_id, job in self.jobs.items():
            job.initialize_job()

    def maybe_set_new_finish_time(self, new_finish_time: int):
        """
        As we read log lines, we want to mark the 'latest' finish_time we have seen. This may come from a few different
        events, since there is no single event that is guaranteed to be present in the log from which we can determine
        the application's finish_time
        """
        if not self.finish_time or new_finish_time > self.finish_time:
            self.finish_time = new_finish_time

    def plot_task_runtime_distribution(self):
        """
        For each stage, plot task runtime distribution and calculate how closely it follows normal distribution

        Returns true if normal distribution
        """
        # TODO: fill in plotting and calculation
        return

    # Accumulated metrics including broadcast data
    def parse_all_accum_metrics(self, accum_data):
        # Search recursively for accumulated metrics (can be many layers deep)
        for k, v in accum_data.items():
            if k == "metrics":
                for metric in v:
                    accum_id = metric["accumulatorId"]
                    self.accum_metrics[accum_id]["name"] = metric["name"]
                    self.accum_metrics[accum_id]["metric_type"] = metric["metricType"]
            if isinstance(v, dict):
                self.parse_all_accum_metrics(v)
            if isinstance(v, list):
                for d in v:
                    if isinstance(d, dict):
                        self.parse_all_accum_metrics(d)<|MERGE_RESOLUTION|>--- conflicted
+++ resolved
@@ -61,7 +61,6 @@
 
         hosts = set()
 
-<<<<<<< HEAD
         for line in log_lines:
             json_data = get_json(line)
             event_type = json_data["Event"]
@@ -131,230 +130,6 @@
             elif event_type == "SparkListenerEnvironmentUpdate":
 
                 spark_properties = json_data["Spark Properties"]
-                event_keys = spark_properties.keys()
-
-                # This if is specifically for databricks logs
-                if spark_version := spark_properties.get(
-                    "spark.databricks.clusterUsageTags.sparkVersion"
-=======
-        for line in f:
-            if is_json:
-                json_data = get_json(line)
-                event_type = json_data["Event"]
-                if event_type == "SparkListenerLogStart":
-                    # spark_version_dict = {"spark_version": json_data["Spark Version"]}
-                    self.spark_version = json_data["Spark Version"]
-                    self.spark_metadata = {**self.spark_metadata}
-
-                elif event_type == "SparkListenerJobStart":
-
-                    job_id = json_data["Job ID"]
-                    self.jobs[job_id].submission_time = json_data["Submission Time"] / 1000
-                    # Avoid using "Stage Infos" here, which was added in 1.2.0.
-                    stage_ids = json_data["Stage IDs"]
-
-                    # print("Stage ids: %s" % stage_ids)
-                    for stage_id in stage_ids:
-                        self.jobs_for_stage[stage_id].append(job_id)
-
-                elif event_type == "SparkListenerJobEnd":
-                    job_id = json_data["Job ID"]
-                    self.jobs[job_id].completion_time = json_data["Completion Time"] / 1000
-                    self.jobs[job_id].result = json_data["Job Result"]["Result"]
-
-                elif event_type == "SparkListenerTaskEnd":
-                    if "Task Metrics" in json_data:
-                        task = TaskModel(json_data, True)
-                        self.tasks.append(task)
-
-                elif event_type == "SparkListenerStageSubmitted":
-                    stage_info = json_data["Stage Info"]
-
-                    if "Submission Time" not in stage_info:
-                        # PROD-426 Submission Time key may be missing from stages that
-                        # don't get submitted. There is usually a StageCompleted event
-                        # shortly after. This may happen when stages fail
-                        continue
-
-                    stage_id = stage_info["Stage ID"]
-                    attempt_id = stage_info["Stage Attempt ID"]
-                    stage = self.stages[stage_id]
-                    # Note - see StageModel.attempt_id for a description of why this logic is here.
-                    if stage.attempt_id is None or attempt_id >= stage.attempt_id:
-                        stage.id = stage_id
-                        stage.attempt_id = attempt_id
-                        stage.stage_info = stage_info
-                        stage.stage_name = stage_info["Stage Name"]
-                        stage.submission_time = stage_info["Submission Time"] / 1000
-                        stage.num_tasks = stage_info["Number of Tasks"]
-
-                elif event_type == "SparkListenerStageCompleted":
-                    # stages may not be executed exclusively from one job
-                    stage_info = json_data["Stage Info"]
-                    stage_id = stage_info["Stage ID"]
-                    stage_completion_time = stage_info["Completion Time"] / 1000
-
-                    stage = self.stages[stage_id]
-                    attempt_id = stage_info["Stage Attempt ID"]
-                    # Note - see StageModel.attempt_id for a description of why this logic is here.
-                    if stage.attempt_id is None or attempt_id >= stage.attempt_id:
-                        stage.completion_time = stage_completion_time
-                        self.maybe_set_new_finish_time(stage_completion_time)
-
-                elif event_type == "SparkListenerEnvironmentUpdate":
-
-                    spark_properties = json_data["Spark Properties"]
-
-                    # This if is specifically for databricks logs
-                    if spark_version := spark_properties.get(
-                        "spark.databricks.clusterUsageTags.sparkVersion"
-                    ):
-                        self.cloud_platform = "databricks"
-                        self.spark_version = spark_version
-                        self.cluster_id = spark_properties[
-                            "spark.databricks.clusterUsageTags.clusterId"
-                        ]
-                        self.cloud_provider = spark_properties[
-                            "spark.databricks.clusterUsageTags.cloudProvider"
-                        ].lower()
-                    elif cluster_id := json_data.get("System Properties", {}).get("EMR_CLUSTER_ID"):
-                        self.cloud_platform = "emr"
-                        self.cloud_provider = "aws"
-                        self.cluster_id = cluster_id
-                        self.emr_version_tag = json_data["System Properties"]["EMR_RELEASE_LABEL"]
-
-                    self.spark_metadata = {**self.spark_metadata, **spark_properties}
-
-                elif event_type == "SparkListenerExecutorAdded":
-                    executor_id = json_data["Executor ID"]
-                    executor_info = json_data["Executor Info"]
-
-                    executor = self.executors[executor_id]
-                    executor.id = executor_id
-                    executor.start_time = json_data["Timestamp"]
-                    executor.host = executor_info["Host"]
-                    executor.cores = int(executor_info["Total Cores"])
-
-                    hosts.add(executor.host)
-
-                    # TODO - what happens if we receive multiple of these events and they have different
-                    #  amounts of cores?
-                    self.cores_per_executor = executor.cores
-                    self.num_executors += 1
-                    self.max_executors = max(self.num_executors, self.max_executors)
-
-                # So far logs I've looked at only explicitly remove Executors when there is a problem like
-                # lost worker. Use this to flag premature executor removal
-                elif event_type == "SparkListenerExecutorRemoved":
-                    self.executorRemovedEarly = True
-                    self.num_executors = self.num_executors - 1
-
-                    executor = self.executors[json_data["Executor ID"]]
-                    executor.end_time = json_data["Timestamp"]
-                    executor.removed_reason = json_data["Removed Reason"]
-
-                elif event_type == "SparkListenerApplicationStart":
-                    self.start_time = json_data["Timestamp"] / 1000
-                    self.app_name = json_data["App Name"]
-
-                elif event_type == "SparkListenerApplicationEnd":
-                    self.maybe_set_new_finish_time(json_data["Timestamp"] / 1000)
-
-                elif (
-                    event_type == "org.apache.spark.sql.execution.ui.SparkListenerSQLExecutionStart"
-                ):
-
-                    sql_id = json_data["executionId"]
-                    self.sql[sql_id]["start_time"] = json_data["time"] / 1000
-                    self.sql[sql_id]["description"] = json_data["description"]
-                    self.parse_all_accum_metrics(json_data)
-
-                elif event_type == "org.apache.spark.sql.execution.ui.SparkListenerSQLExecutionEnd":
-                    sql_id = json_data["executionId"]
-                    end_time = json_data["time"] / 1000
-                    self.sql[sql_id]["end_time"] = end_time
-                    self.maybe_set_new_finish_time(end_time)
-
-                elif (
-                    event_type
-                    == "org.apache.spark.sql.execution.ui.SparkListenerSQLAdaptiveExecutionUpdate"
-                ):
-                    self.parse_all_accum_metrics(json_data)
-
-                # populate accumulated metrics with updated values
-                elif (
-                    event_type
-                    == "org.apache.spark.sql.execution.ui.SparkListenerDriverAccumUpdates"
->>>>>>> 8e6c300b
-                ):
-                    self.cloud_platform = "databricks"
-                    self.spark_version = spark_version
-                    self.cluster_id = spark_properties[
-                        "spark.databricks.clusterUsageTags.clusterId"
-                    ]
-                    self.cloud_provider = spark_properties[
-                        "spark.databricks.clusterUsageTags.cloudProvider"
-                    ].lower()
-                elif cluster_id := json_data.get("System Properties", {}).get("EMR_CLUSTER_ID"):
-                    self.cloud_platform = "emr"
-                    self.cloud_provider = "aws"
-                    self.cluster_id = cluster_id
-                    self.emr_version_tag = json_data["System Properties"]["EMR_RELEASE_LABEL"]
-
-                self.spark_metadata = {**self.spark_metadata, **spark_properties}
-
-                ##################################
-                # Note to predictor team:
-                # Keeping these for now so nothing breaks, but adding transferring the entire Spark Properties dictionary above
-                # so we can see what has been set and don't have to manually grab every property. Should be able to remove the
-                # section below once we make minor tweaks to predictor.
-                ##################################
-
-                # if 'spark.executor.instances' in event_keys:
-                #     self.num_executors = int(spark_properties["spark.executor.instances"])
-                if "spark.default.parallelism" in event_keys:
-                    self.parallelism = int(spark_properties["spark.default.parallelism"])
-                if "spark.executor.memory" in event_keys:
-                    self.memory_per_executor = spark_properties["spark.executor.memory"]
-                # if 'spark.executor.cores' in event_keys:
-                #    self.cores_per_executor = int(spark_properties["spark.executor.cores"])
-                if "spark.sql.shuffle.partitions" in event_keys:
-                    self.shuffle_partitions = int(
-                        spark_properties["spark.sql.shuffle.partitions"]
-                    )
-
-            elif event_type == "SparkListenerExecutorAdded":
-                executor_id = json_data["Executor ID"]
-                executor_info = json_data["Executor Info"]
-
-                executor = self.executors[executor_id]
-                executor.id = executor_id
-                executor.start_time = json_data["Timestamp"]
-                executor.host = executor_info["Host"]
-                executor.cores = int(executor_info["Total Cores"])
-
-                hosts.add(executor.host)
-
-                # TODO - what happens if we receive multiple of these events and they have different
-                #  amounts of cores?
-                self.cores_per_executor = executor.cores
-                self.num_executors += 1
-                self.max_executors = max(self.num_executors, self.max_executors)
-
-            # So far logs I've looked at only explicitly remove Executors when there is a problem like
-            # lost worker. Use this to flag premature executor removal
-            elif event_type == "SparkListenerExecutorRemoved":
-                self.executorRemovedEarly = True
-                self.num_executors = self.num_executors - 1
-
-                executor = self.executors[json_data["Executor ID"]]
-                executor.end_time = json_data["Timestamp"]
-                executor.removed_reason = json_data["Removed Reason"]
-
-            elif event_type == "SparkListenerEnvironmentUpdate":
-
-                spark_properties = json_data["Spark Properties"]
-                event_keys = spark_properties.keys()
 
                 # This if is specifically for databricks logs
                 if spark_version := spark_properties.get(
@@ -376,23 +151,63 @@
 
                 self.spark_metadata = {**self.spark_metadata, **spark_properties}
 
+            elif event_type == "SparkListenerExecutorAdded":
+                executor_id = json_data["Executor ID"]
+                executor_info = json_data["Executor Info"]
+
+                executor = self.executors[executor_id]
+                executor.id = executor_id
+                executor.start_time = json_data["Timestamp"]
+                executor.host = executor_info["Host"]
+                executor.cores = int(executor_info["Total Cores"])
+
+                hosts.add(executor.host)
+
+                # TODO - what happens if we receive multiple of these events and they have different
+                #  amounts of cores?
+                self.cores_per_executor = executor.cores
+                self.num_executors += 1
+                self.max_executors = max(self.num_executors, self.max_executors)
+
+            # So far logs I've looked at only explicitly remove Executors when there is a problem like
+            # lost worker. Use this to flag premature executor removal
+            elif event_type == "SparkListenerExecutorRemoved":
+                self.executorRemovedEarly = True
+                self.num_executors = self.num_executors - 1
+
+                executor = self.executors[json_data["Executor ID"]]
+                executor.end_time = json_data["Timestamp"]
+                executor.removed_reason = json_data["Removed Reason"]
+
+            elif event_type == "SparkListenerEnvironmentUpdate":
+
+                spark_properties = json_data["Spark Properties"]
+
+                # This if is specifically for databricks logs
+                if spark_version := spark_properties.get(
+                    "spark.databricks.clusterUsageTags.sparkVersion"
+                ):
+                    self.cloud_platform = "databricks"
+                    self.spark_version = spark_version
+                    self.cluster_id = spark_properties[
+                        "spark.databricks.clusterUsageTags.clusterId"
+                    ]
+                    self.cloud_provider = spark_properties[
+                        "spark.databricks.clusterUsageTags.cloudProvider"
+                    ].lower()
+                elif cluster_id := json_data.get("System Properties", {}).get("EMR_CLUSTER_ID"):
+                    self.cloud_platform = "emr"
+                    self.cloud_provider = "aws"
+                    self.cluster_id = cluster_id
+                    self.emr_version_tag = json_data["System Properties"]["EMR_RELEASE_LABEL"]
+
+                self.spark_metadata = {**self.spark_metadata, **spark_properties}
+
             elif event_type == "org.apache.spark.sql.execution.ui.SparkListenerSQLExecutionEnd":
                 sql_id = json_data["executionId"]
                 end_time = json_data["time"] / 1000
                 self.sql[sql_id]["end_time"] = end_time
                 self.maybe_set_new_finish_time(end_time)
-
-
-                # if 'spark.executor.instances' in event_keys:
-                #     self.num_executors = int(spark_properties["spark.executor.instances"])
-                if "spark.default.parallelism" in event_keys:
-                    self.parallelism = int(spark_properties["spark.default.parallelism"])
-                if "spark.executor.memory" in event_keys:
-                    self.memory_per_executor = spark_properties["spark.executor.memory"]
-                # if 'spark.executor.cores' in event_keys:
-                #    self.cores_per_executor = int(spark_properties["spark.executor.cores"])
-                if "spark.sql.shuffle.partitions" in event_keys:
-                    self.shuffle_partitions = int(spark_properties["spark.sql.shuffle.partitions"])
 
             elif event_type == "SparkListenerExecutorAdded":
                 hosts.append(json_data["Executor Info"]["Host"])
