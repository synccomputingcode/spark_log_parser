--- conflicted
+++ resolved
@@ -118,13 +118,7 @@
 SparkApplicationLoaderKey = TypeVar("SparkApplicationLoaderKey")
 
 
-<<<<<<< HEAD
-class AbstractSparkApplicationDataLoader(DataLoader, Generic[DataType], abc.ABC):
-=======
-class AbstractSparkApplicationDataLoader(abc.ABC,
-                                         Generic[SparkApplicationLoaderKey, SparkApplicationRawDataType],
-                                         DataLoader):
->>>>>>> 55ba9548
+class AbstractSparkApplicationDataLoader(DataLoader, Generic[SparkApplicationLoaderKey, SparkApplicationRawDataType], abc.ABC):
     """
     Defines the methods that other data loaders should implement in order to appropriately construct
     some SparkApplication. The order in which these methods are called is defined in construct_spark_application.
